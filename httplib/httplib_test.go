--- conflicted
+++ resolved
@@ -38,13 +38,8 @@
 	}
 }
 
-<<<<<<< HEAD
 func ExamplePost(t *testing.T) {
 	b := Post("http://beego.me/").Debug(true)
-=======
-func TestPost(t *testing.T) {
-	b := Post("http://beego.me").Debug(true)
->>>>>>> 3e4c0159
 	b.Param("username", "astaxie")
 	b.Param("password", "hello")
 	b.PostFile("uploadfile", "httplib_test.go")
