// Copyright 2020 beego
//
// Licensed under the Apache License, Version 2.0 (the "License");
// you may not use this file except in compliance with the License.
// You may obtain a copy of the License at
//
// http://www.apache.org/licenses/LICENSE-2.0
//
// Unless required by applicable law or agreed to in writing, software
// distributed under the License is distributed on an "AS IS" BASIS,
// WITHOUT WARRANTIES OR CONDITIONS OF ANY KIND, either express or implied.
// See the License for the specific language governing permissions and
// limitations under the License.

package prometheus

import (
	"strconv"
	"strings"
	"sync"
	"time"

	"github.com/prometheus/client_golang/prometheus"

	"github.com/beego/beego/v2"
	"github.com/beego/beego/v2/core/logs"
	"github.com/beego/beego/v2/server/web"
	"github.com/beego/beego/v2/server/web/context"
)

const unknownRouterPattern = "UnknownRouterPattern"

// FilterChainBuilder is an extension point,
// when we want to support some configuration,
// please use this structure
type FilterChainBuilder struct {
}

var summaryVec prometheus.ObserverVec
var initSummaryVec sync.Once

// FilterChain returns a FilterFunc. The filter will records some metrics
func (builder *FilterChainBuilder) FilterChain(next web.FilterFunc) web.FilterFunc {

	initSummaryVec.Do(func() {
		summaryVec = builder.buildVec()
		err := prometheus.Register(summaryVec)
		if _, ok := err.(*prometheus.AlreadyRegisteredError); err != nil && !ok {
			logs.Error("web module register prometheus vector failed, %+v", err)
		}
		registerBuildInfo()
	})

	return func(ctx *context.Context) {
		startTime := time.Now()
		next(ctx)
		endTime := time.Now()
		go report(endTime.Sub(startTime), ctx, summaryVec)
	}
}

func (builder *FilterChainBuilder) buildVec() *prometheus.SummaryVec {
	summaryVec := prometheus.NewSummaryVec(prometheus.SummaryOpts{
		Name:      "beego",
		Subsystem: "http_request",
		ConstLabels: map[string]string{
			"server":  web.BConfig.ServerName,
			"env":     web.BConfig.RunMode,
			"appname": web.BConfig.AppName,
		},
		Help: "The statics info for http request",
	}, []string{"pattern", "method", "status"})
<<<<<<< HEAD

	prometheus.MustRegister(summaryVec)

	registerBuildInfo()

	return func(ctx *context.Context) {
		startTime := time.Now()
		next(ctx)
		endTime := time.Now()
		go report(endTime.Sub(startTime), ctx, summaryVec)
	}
=======
	return summaryVec
>>>>>>> f9ee9099
}

func registerBuildInfo() {
	buildInfo := prometheus.NewGaugeVec(prometheus.GaugeOpts{
		Name:      "beego",
		Subsystem: "build_info",
		Help:      "The building information",
		ConstLabels: map[string]string{
			"appname":        web.BConfig.AppName,
			"build_version":  beego.BuildVersion,
			"build_revision": beego.BuildGitRevision,
			"build_status":   beego.BuildStatus,
			"build_tag":      beego.BuildTag,
			"build_time":     strings.Replace(beego.BuildTime, "--", " ", 1),
			"go_version":     beego.GoVersion,
			"git_branch":     beego.GitBranch,
			"start_time":     time.Now().Format("2006-01-02 15:04:05"),
		},
	}, []string{})

	_ = prometheus.Register(buildInfo)
	buildInfo.WithLabelValues().Set(1)
}

func report(dur time.Duration, ctx *context.Context, vec prometheus.ObserverVec) {
	status := ctx.Output.Status
	ptnItf := ctx.Input.GetData("RouterPattern")
	ptn := unknownRouterPattern
	if ptnItf != nil {
		ptn = ptnItf.(string)
	}
	ms := dur / time.Millisecond
	vec.WithLabelValues(ptn, ctx.Input.Method(), strconv.Itoa(status)).Observe(float64(ms))
}<|MERGE_RESOLUTION|>--- conflicted
+++ resolved
@@ -70,21 +70,7 @@
 		},
 		Help: "The statics info for http request",
 	}, []string{"pattern", "method", "status"})
-<<<<<<< HEAD
-
-	prometheus.MustRegister(summaryVec)
-
-	registerBuildInfo()
-
-	return func(ctx *context.Context) {
-		startTime := time.Now()
-		next(ctx)
-		endTime := time.Now()
-		go report(endTime.Sub(startTime), ctx, summaryVec)
-	}
-=======
 	return summaryVec
->>>>>>> f9ee9099
 }
 
 func registerBuildInfo() {
